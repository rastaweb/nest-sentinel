--- conflicted
+++ resolved
@@ -1,10 +1,6 @@
 {
   "name": "@rastaweb/nest-sentinel",
-<<<<<<< HEAD
-  "version": "1.0.3",
-=======
-  "version": "1.0.2",
->>>>>>> e0669145
+  "version": "1.0.4",
   "description": "A production-ready NestJS library for service-to-service authentication, traffic management, and access control",
   "main": "dist/index.js",
   "types": "dist/index.d.ts",
